# coding=utf-8
# Copyright 2019-present, the HuggingFace Inc. team.
#
# Licensed under the Apache License, Version 2.0 (the "License");
# you may not use this file except in compliance with the License.
# You may obtain a copy of the License at
#
#     http://www.apache.org/licenses/LICENSE-2.0
#
# Unless required by applicable law or agreed to in writing, software
# distributed under the License is distributed on an "AS IS" BASIS,
# WITHOUT WARRANTIES OR CONDITIONS OF ANY KIND, either express or implied.
# See the License for the specific language governing permissions and
# limitations under the License.
import logging
import os
import re
import subprocess
import sys
import warnings
from io import BufferedIOBase, RawIOBase
from os.path import expanduser
from typing import IO, Dict, Iterable, List, Optional, Tuple, Union

import requests
from requests.exceptions import HTTPError

from .constants import (
    ENDPOINT,
    REPO_TYPES,
    REPO_TYPES_MAPPING,
    REPO_TYPES_URL_PREFIXES,
    SPACES_SDK_TYPES,
)
from .utils.endpoint_helpers import (
    AttributeDictionary,
    DatasetFilter,
    DatasetTags,
    ModelFilter,
    ModelTags,
)


if sys.version_info >= (3, 8):
    from typing import Literal
else:
    from typing_extensions import Literal


USERNAME_PLACEHOLDER = "hf_user"

REMOTE_FILEPATH_REGEX = re.compile(r"^\w[\w\/\-]*(\.\w+)?$")
# ^^ No trailing slash, no backslash, no spaces, no relative parts ("." or "..")
#    Only word characters and an optional extension


def repo_type_and_id_from_hf_id(hf_id: str):
    """
    Returns the repo type and ID from a huggingface.co URL linking to a repository

    Args:
        hf_id (``str``):
            An URL or ID of a repository on the HF hub. Accepted values are:
            - https://huggingface.co/<repo_type>/<namespace>/<repo_id>
            - https://huggingface.co/<namespace>/<repo_id>
            - <repo_type>/<namespace>/<repo_id>
            - <namespace>/<repo_id>
            - <repo_id>
    """
    is_hf_url = "huggingface.co" in hf_id and "@" not in hf_id
    url_segments = hf_id.split("/")
    is_hf_id = len(url_segments) <= 3

    if is_hf_url:
        namespace, repo_id = url_segments[-2:]
        if namespace == "huggingface.co":
            namespace = None
        if len(url_segments) > 2 and "huggingface.co" not in url_segments[-3]:
            repo_type = url_segments[-3]
        else:
            repo_type = None
    elif is_hf_id:
        if len(url_segments) == 3:
            # Passed <repo_type>/<user>/<model_id> or <repo_type>/<org>/<model_id>
            repo_type, namespace, repo_id = url_segments[-3:]
        elif len(url_segments) == 2:
            # Passed <user>/<model_id> or <org>/<model_id>
            namespace, repo_id = hf_id.split("/")[-2:]
            repo_type = None
        else:
            # Passed <model_id>
            repo_id = url_segments[0]
            namespace, repo_type = None, None
    else:
        raise ValueError(
            f"Unable to retrieve user and repo ID from the passed HF ID: {hf_id}"
        )

    repo_type = (
        repo_type if repo_type in REPO_TYPES else REPO_TYPES_MAPPING.get(repo_type)
    )

    return repo_type, namespace, repo_id


class RepoObj:
    """
    HuggingFace git-based system, data structure that represents a file belonging to the current user.
    """

    def __init__(self, **kwargs):
        for k, v in kwargs.items():
            setattr(self, k, v)

    def __repr__(self):
        items = (f"{k}='{v}'" for k, v in self.__dict__.items())
        return f"{self.__class__.__name__}({', '.join(items)})"


class ModelFile:
    """
    Data structure that represents a public file inside a model, accessible from huggingface.co
    """

    def __init__(self, rfilename: str, **kwargs):
        self.rfilename = rfilename  # filename relative to the model root
        for k, v in kwargs.items():
            setattr(self, k, v)

    def __repr__(self):
        items = (f"{k}='{v}'" for k, v in self.__dict__.items())
        return f"{self.__class__.__name__}({', '.join(items)})"


class DatasetFile:
    """
    Data structure that represents a public file inside a dataset, accessible from huggingface.co
    """

    def __init__(self, rfilename: str, **kwargs):
        self.rfilename = rfilename  # filename relative to the dataset root
        for k, v in kwargs.items():
            setattr(self, k, v)

    def __repr__(self):
        items = (f"{k}='{v}'" for k, v in self.__dict__.items())
        return f"{self.__class__.__name__}({', '.join(items)})"


class ModelInfo:
    """
    Info about a public model accessible from huggingface.co
    """

    def __init__(
        self,
        modelId: Optional[str] = None,  # id of model
        sha: Optional[str] = None,  # commit sha at the specified revision
        lastModified: Optional[str] = None,  # date of last commit to repo
        tags: List[str] = [],
        pipeline_tag: Optional[str] = None,
        siblings: Optional[
            List[Dict]
        ] = None,  # list of files that constitute the model
        config: Optional[Dict] = None,  # information about model configuration
        **kwargs,
    ):
        self.modelId = modelId
        self.sha = sha
        self.lastModified = lastModified
        self.tags = tags
        self.pipeline_tag = pipeline_tag
        self.siblings = (
            [ModelFile(**x) for x in siblings] if siblings is not None else None
        )
        self.config = config
        for k, v in kwargs.items():
            setattr(self, k, v)

    def __repr__(self):
        s = f"{self.__class__.__name__}:" + " {"
        for key, val in self.__dict__.items():
            s += f"\n\t{key}: {val}"
        return s + "\n}"

    def __str__(self):
        r = f"Model Name: {self.modelId}, Tags: {self.tags}"
        if self.pipeline_tag:
            r += f", Task: {self.pipeline_tag}"
        return r


class DatasetInfo:
    """
    Info about a public dataset accessible from huggingface.co
    """

    def __init__(
        self,
        id: Optional[str] = None,  # id of dataset
        lastModified: Optional[str] = None,  # date of last commit to repo
        tags: List[str] = [],  # tags of the dataset
        siblings: Optional[
            List[Dict]
        ] = None,  # list of files that constitute the dataset
        private: Optional[bool] = None,  # community datasets only
        author: Optional[str] = None,  # community datasets only
        description: Optional[str] = None,
        citation: Optional[str] = None,
        cardData: Optional[dict] = None,
        **kwargs,
    ):
        self.id = id
        self.lastModified = lastModified
        self.tags = tags
        self.private = private
        self.author = author
        self.description = description
        self.citation = citation
        self.cardData = cardData
        self.siblings = (
            [DatasetFile(**x) for x in siblings] if siblings is not None else None
        )
        # Legacy stuff, "key" is always returned with an empty string
        # because of old versions of the datasets lib that need this field
        kwargs.pop("key", None)
        # Store all the other fields returned by the API
        for k, v in kwargs.items():
            setattr(self, k, v)

    def __repr__(self):
        s = f"{self.__class__.__name__}:" + " {"
        for key, val in self.__dict__.items():
            s += f"\n\t{key}: {val}"
        return s + "\n}"

    def __str__(self):
        r = f"Dataset Name: {self.id}, Tags: {self.tags}"
        return r


class MetricInfo:
    """
    Info about a public metric accessible from huggingface.co
    """

    def __init__(
        self,
        id: Optional[str] = None,  # id of metric
        description: Optional[str] = None,
        citation: Optional[str] = None,
        **kwargs,
    ):
        self.id = id
        self.description = description
        self.citation = citation
        # Legacy stuff, "key" is always returned with an empty string
        # because of old versions of the datasets lib that need this field
        kwargs.pop("key", None)
        # Store all the other fields returned by the API
        for k, v in kwargs.items():
            setattr(self, k, v)

    def __repr__(self):
        s = f"{self.__class__.__name__}:" + " {"
        for key, val in self.__dict__.items():
            s += f"\n\t{key}: {val}"
        return s + "\n}"

    def __str__(self):
        r = f"Metric Name: {self.id}"
        return r


class ModelSearchArguments(AttributeDictionary):
    """
    A nested namespace object holding all possible values for properties of
    models currently hosted in the Hub with tab-completion.
    If a value starts with a number, it will only exist in the dictionary
    Example:
        >>> args = ModelSearchArguments()
        >>> args.author_or_organization.huggingface
        >>> args.language.en
    """

    def __init__(self):
        self._api = HfApi()
        tags = self._api.get_model_tags()
        super().__init__(tags)
        self._process_models()

    def _process_models(self):
        def clean(s: str):
            return s.replace(" ", "").replace("-", "_").replace(".", "_")

        models = self._api.list_models()
        author_dict, model_name_dict = AttributeDictionary(), AttributeDictionary()
        for model in models:
            if "/" in model.modelId:
                author, name = model.modelId.split("/")
                author_dict[author] = clean(author)
            else:
                name = model.modelId
            model_name_dict[name] = clean(name)
        self["model_name"] = model_name_dict
        self["author"] = author_dict


class DatasetSearchArguments(AttributeDictionary):
    """
    A nested namespace object holding all possible values for properties of
    datasets currently hosted in the Hub with tab-completion.
    If a value starts with a number, it will only exist in the dictionary
    Example:
        >>> args = DatasetSearchArguments()
        >>> args.author_or_organization.huggingface
        >>> args.language.en
    """

    def __init__(self):
        self._api = HfApi()
        tags = self._api.get_dataset_tags()
        super().__init__(tags)
        self._process_models()

    def _process_models(self):
        def clean(s: str):
            return s.replace(" ", "").replace("-", "_").replace(".", "_")

        datasets = self._api.list_datasets()
        author_dict, dataset_name_dict = AttributeDictionary(), AttributeDictionary()
        for dataset in datasets:
            if "/" in dataset.id:
                author, name = dataset.id.split("/")
                author_dict[author] = clean(author)
            else:
                name = dataset.id
            dataset_name_dict[name] = clean(name)
        self["dataset_name"] = dataset_name_dict
        self["author"] = author_dict


def write_to_credential_store(username: str, password: str):
    with subprocess.Popen(
        "git credential-store store".split(),
        stdin=subprocess.PIPE,
        stdout=subprocess.PIPE,
        stderr=subprocess.STDOUT,
    ) as process:
        input_username = f"username={username.lower()}"
        input_password = f"password={password}"

        process.stdin.write(
            f"url={ENDPOINT}\n{input_username}\n{input_password}\n\n".encode("utf-8")
        )
        process.stdin.flush()


def read_from_credential_store(
    username=None,
) -> Tuple[Union[str, None], Union[str, None]]:
    """
    Reads the credential store relative to huggingface.co. If no `username` is specified, will read the first
    entry for huggingface.co, otherwise will read the entry corresponding to the username specified.

    The username returned will be all lowercase.
    """
    with subprocess.Popen(
        "git credential-store get".split(),
        stdin=subprocess.PIPE,
        stdout=subprocess.PIPE,
        stderr=subprocess.STDOUT,
    ) as process:
        standard_input = f"url={ENDPOINT}\n"

        if username is not None:
            standard_input += f"username={username.lower()}\n"

        standard_input += "\n"

        process.stdin.write(standard_input.encode("utf-8"))
        process.stdin.flush()
        output = process.stdout.read()
        output = output.decode("utf-8")

    if len(output) == 0:
        return None, None

    username, password = [line for line in output.split("\n") if len(line) != 0]
    return username.split("=")[1], password.split("=")[1]


def erase_from_credential_store(username=None):
    """
    Erases the credential store relative to huggingface.co. If no `username` is specified, will erase the first
    entry for huggingface.co, otherwise will erase the entry corresponding to the username specified.
    """
    with subprocess.Popen(
        "git credential-store erase".split(),
        stdin=subprocess.PIPE,
        stdout=subprocess.PIPE,
        stderr=subprocess.STDOUT,
    ) as process:
        standard_input = f"url={ENDPOINT}\n"

        if username is not None:
            standard_input += f"username={username.lower()}\n"

        standard_input += "\n"

        process.stdin.write(standard_input.encode("utf-8"))
        process.stdin.flush()


class HfApi:
    def __init__(self, endpoint=None):
        self.endpoint = endpoint if endpoint is not None else ENDPOINT

    def login(self, username: str, password: str) -> str:
        """
        Call HF API to sign in a user and get a token if credentials are valid.

        Outputs: token if credentials are valid

        Throws: requests.exceptions.HTTPError if credentials are invalid
        """
        logging.error(
            "HfApi.login: This method is deprecated in favor of `set_access_token`."
        )
        path = f"{self.endpoint}/api/login"
        r = requests.post(path, json={"username": username, "password": password})
        r.raise_for_status()
        d = r.json()

        write_to_credential_store(username, password)
        return d["token"]

    def whoami(self, token: Optional[str] = None) -> Dict:
        """
        Call HF API to know "whoami".

        Args:
            token (``str``, `optional`):
                Hugging Face token. Will default to the locally saved token if not provided.
        """
        if token is None:
            token = HfFolder.get_token()
        if token is None:
            raise ValueError(
                "You need to pass a valid `token` or login by using `huggingface-cli login`"
            )

        path = f"{self.endpoint}/api/whoami-v2"
        r = requests.get(path, headers={"authorization": f"Bearer {token}"})
        try:
            r.raise_for_status()
        except HTTPError as e:
            raise HTTPError(
                "Invalid user token. If you didn't pass a user token, make sure you are properly logged in by "
                "executing `huggingface-cli login`, and if you did pass a user token, double-check it's correct."
            ) from e
        return r.json()

    def logout(self, token: Optional[str] = None) -> None:
        """
        Call HF API to log out.

        Args:
            token (``str``, `optional`):
                Hugging Face token. Will default to the locally saved token if not provided.
        """
        logging.error("This method is deprecated in favor of `unset_access_token`.")
        if token is None:
            token = HfFolder.get_token()
        if token is None:
            raise ValueError(
                "You need to pass a valid `token` or login by using `huggingface-cli login`"
            )

        username = self.whoami(token)["name"]
        erase_from_credential_store(username)

        path = f"{self.endpoint}/api/logout"
        r = requests.post(path, headers={"authorization": f"Bearer {token}"})
        r.raise_for_status()

    @staticmethod
    def set_access_token(access_token: str):
        write_to_credential_store(USERNAME_PLACEHOLDER, access_token)

    @staticmethod
    def unset_access_token():
        erase_from_credential_store(USERNAME_PLACEHOLDER)

    def get_model_tags(self) -> ModelTags:
        "Gets all valid model tags as a nested namespace object"
        path = f"{self.endpoint}/api/models-tags-by-type"
        r = requests.get(path)
        r.raise_for_status()
        d = r.json()
        return ModelTags(d)

    def get_dataset_tags(self) -> DatasetTags:
        "Gets all valid dataset tags as a nested namespace object"
        path = f"{self.endpoint}/api/datasets-tags-by-type"
        r = requests.get(path)
        r.raise_for_status()
        d = r.json()
        return DatasetTags(d)

    def list_models(
        self,
        filter: Union[ModelFilter, str, Iterable[str], None] = None,
        author: Optional[str] = None,
        search: Optional[str] = None,
        sort: Union[Literal["lastModified"], str, None] = None,
        direction: Optional[Literal[-1]] = None,
        limit: Optional[int] = None,
        full: Optional[bool] = None,
        cardData: Optional[bool] = None,
        fetch_config: Optional[bool] = None,
        use_auth_token: Optional[Union[bool, str]] = None,
    ) -> List[ModelInfo]:
        """
        Get the public list of all the models on huggingface.co

        Args:
            filter (:class:`ModelFilter` or :obj:`str` or :class:`Iterable`, `optional`):
                A string or `ModelFilter` which can be used to identify models on the hub.
                Example usage:

                    >>> from huggingface_hub import HfApi
                    >>> api = HfApi()

                    >>> # List all models
                    >>> api.list_models()

                    >>> # Get all valid search arguments
                    >>> args = ModelSearchArguments()

                    >>> # List only the text classification models
                    >>> api.list_models(filter="text-classification")
                    >>> # Using the `ModelFilter`
                    >>> filt = ModelFilter(task="text-classification")
                    >>> # With `ModelSearchArguments`
                    >>> filt = ModelFilter(task=args.pipeline_tags.TextClassification)
                    >>> api.list_models(filter=filt)

                    >>> # Using `ModelFilter` and `ModelSearchArguments` to find text classification in both PyTorch and TensorFlow
                    >>> filt = ModelFilter(task=args.pipeline_tags.TextClassification, library=[args.library.PyTorch, args.library.TensorFlow])
                    >>> api.list_models(filter=filt)

                    >>> # List only models from the AllenNLP library
                    >>> api.list_models(filter="allennlp")
                    >>> # Using `ModelFilter` and `ModelSearchArguments`
                    >>> filt = ModelFilter(library=args.library.allennlp)

            author (:obj:`str`, `optional`):
                A string which identify the author (user or organization) of the returned models
                Example usage:

                    >>> from huggingface_hub import HfApi
                    >>> api = HfApi()

                    >>> # List all models from google
                    >>> api.list_models(author="google")

                    >>> # List only the text classification models from google
                    >>> api.list_models(filter="text-classification", author="google")

            search (:obj:`str`, `optional`):
                A string that will be contained in the returned models
                Example usage:

                    >>> from huggingface_hub import HfApi
                    >>> api = HfApi()

                    >>> # List all models with "bert" in their name
                    >>> api.list_models(search="bert")

                    >>> #List all models with "bert" in their name made by google
                    >>> api.list_models(search="bert", author="google")

            sort (:obj:`Literal["lastModified"]` or :obj:`str`, `optional`):
                The key with which to sort the resulting models. Possible values are the properties of the `ModelInfo`
                class.
            direction (:obj:`Literal[-1]` or :obj:`int`, `optional`):
                Direction in which to sort. The value `-1` sorts by descending order while all other values
                sort by ascending order.
            limit (:obj:`int`, `optional`):
                The limit on the number of models fetched. Leaving this option to `None` fetches all models.
            full (:obj:`bool`, `optional`):
                Whether to fetch all model data, including the `lastModified`, the `sha`, the files and the `tags`.
                This is set to `True` by default when using a filter.
            cardData (:obj:`bool`, `optional`):
                Whether to grab the metadata for the model as well. Can contain useful information such as carbon emissions,
                metrics, and datasets trained on.
            fetch_config (:obj:`bool`, `optional`):
                Whether to fetch the model configs as well. This is not included in `full` due to its size.
            use_auth_token (:obj:`bool` or :obj:`str`, `optional`):
                Whether to use the `auth_token` provided from the `huggingface_hub` cli. If not logged in,
                a valid `auth_token` can be passed in as a string.
        """
        path = f"{self.endpoint}/api/models"
        if use_auth_token:
            if isinstance(use_auth_token, str):
                if not self._is_valid_token(use_auth_token):
                    raise ValueError("Invalid token passed!")
                token = use_auth_token
            else:
                token = HfFolder.get_token()
                if token is None:
                    raise EnvironmentError(
                        "You need to provide a `token` to `use_auth_token` or be logged in to Hugging Face with "
                        "`huggingface-cli login`."
                    )
        headers = {"authorization": f"Bearer {token}"} if use_auth_token else None
        params = {}
        if filter is not None:
            if isinstance(filter, ModelFilter):
                params = self._unpack_model_filter(filter)
            else:
                params.update({"filter": filter})
            params.update({"full": True})
        if author is not None:
            params.update({"author": author})
        if search is not None:
            params.update({"search": search})
        if sort is not None:
            params.update({"sort": sort})
        if direction is not None:
            params.update({"direction": direction})
        if limit is not None:
            params.update({"limit": limit})
        if full is not None:
            if full:
                params.update({"full": True})
            elif "full" in params:
                del params["full"]
        if fetch_config is not None:
            params.update({"config": fetch_config})
<<<<<<< HEAD
        if cardData is not None:
            params.update({"cardData": cardData})
        r = requests.get(path, params=params)
=======
        r = requests.get(path, headers=headers, params=params)
>>>>>>> df18b714
        r.raise_for_status()
        d = r.json()
        return [ModelInfo(**x) for x in d]

    def _unpack_model_filter(self, model_filter: ModelFilter):
        """
        Unpacks a `ModelFilter` into something readable for `list_models`
        """
        model_str = ""
        tags = []

        # Handling author
        if model_filter.author is not None:
            model_str = f"{model_filter.author}/"

        # Handling model_name
        if model_filter.model_name is not None:
            model_str += model_filter.model_name

        filter_tuple = []

        # Handling tasks
        if model_filter.task is not None:
            filter_tuple.extend(
                [model_filter.task]
                if isinstance(model_filter.task, str)
                else model_filter.task
            )

        # Handling dataset
        if model_filter.trained_dataset is not None:
            if not isinstance(model_filter.trained_dataset, (list, tuple)):
                model_filter.trained_dataset = [model_filter.trained_dataset]
            for dataset in model_filter.trained_dataset:
                if "dataset:" not in dataset:
                    dataset = f"dataset:{dataset}"
                filter_tuple.append(dataset)

        # Handling library
        if model_filter.library:
            filter_tuple.extend(
                [model_filter.library]
                if isinstance(model_filter.library, str)
                else model_filter.library
            )

        # Handling tags
        if model_filter.tags:
            tags.extend(
                [model_filter.tags]
                if isinstance(model_filter.tags, str)
                else model_filter.tags
            )

        query_dict = {}
        if model_str is not None:
            query_dict["search"] = model_str
        if len(tags) > 0:
            query_dict["tags"] = tags
        if model_filter.language is not None:
            filter_tuple.append(model_filter.language)
        query_dict["filter"] = tuple(filter_tuple)
        return query_dict

    def list_datasets(
        self,
        filter: Union[DatasetFilter, str, Iterable[str], None] = None,
        author: Optional[str] = None,
        search: Optional[str] = None,
        sort: Union[Literal["lastModified"], str, None] = None,
        direction: Optional[Literal[-1]] = None,
        limit: Optional[int] = None,
        cardData: Optional[bool] = True,
        full: Optional[bool] = None,
        use_auth_token: Optional[str] = None,
    ) -> List[DatasetInfo]:
        """
        Get the public list of all the datasets on huggingface.co

        Args:
            filter (:class:`DatasetFilter` or :obj:`str` or :class:`Iterable`, `optional`):
                A string or `DatasetFilter` which can be used to identify datasets on the hub.
                Example usage:


                    >>> from huggingface_hub import HfApi
                    >>> api = HfApi()

                    >>> # List all datasets
                    >>> api.list_datasets()

                    >>> # Get all valid search arguments
                    >>> args = DatasetSearchArguments()

                    >>> # List only the text classification datasets
                    >>> api.list_datasets(filter="task_categories:text-classification")
                    >>> # Using the `DatasetFilter`
                    >>> filt = DatasetFilter(task_categories="text-classification")
                    >>> # With `DatasetSearchArguments`
                    >>> filt = DatasetFilter(task=args.task_categories.text_classification)
                    >>> api.list_models(filter=filt)

                    >>> # List only the datasets in russian for language modeling
                    >>> api.list_datasets(filter=("languages:ru", "task_ids:language-modeling"))
                    >>> # Using the `DatasetFilter`
                    >>> filt = DatasetFilter(languages="ru", task_ids="language-modeling")
                    >>> # With `DatasetSearchArguments`
                    >>> filt = DatasetFilter(languages=args.languages.ru, task_ids=args.task_ids.language_modeling)
                    >>> api.list_datasets(filter=filt)

            author (:obj:`str`, `optional`):
                A string which identify the author of the returned models
                Example usage:

                    >>> from huggingface_hub import HfApi
                    >>> api = HfApi()

                    >>> # List all datasets from google
                    >>> api.list_datasets(author="google")

                    >>> # List only the text classification datasets from google
                    >>> api.list_datasets(filter="text-classification", author="google")

            search (:obj:`str`, `optional`):
                A string that will be contained in the returned models
                Example usage:

                    >>> from huggingface_hub import HfApi
                    >>> api = HfApi()

                    >>> # List all datasets with "text" in their name
                    >>> api.list_datasets(search="text")

                    >>> #List all datasets with "text" in their name made by google
                    >>> api.list_datasets(search="text", author="google")

            sort (:obj:`Literal["lastModified"]` or :obj:`str`, `optional`):
                The key with which to sort the resulting datasets. Possible values are the properties of the `DatasetInfo`
                class.
            direction (:obj:`Literal[-1]` or :obj:`int`, `optional`):
                Direction in which to sort. The value `-1` sorts by descending order while all other values
                sort by ascending order.
            limit (:obj:`int`, `optional`):
                The limit on the number of datasets fetched. Leaving this option to `None` fetches all datasets.
            cardData (:obj:`bool`, `optional`):
                Whether to grab the metadata for the dataset as well. Can contain useful information such as the PapersWithCode ID.
            full (:obj:`bool`, `optional`):
                Whether to fetch all dataset data, including the `lastModified` and the `cardData`.
            use_auth_token (:obj:`bool` or :obj:`str`, `optional`):
                Whether to use the `auth_token` provided from the `huggingface_hub` cli. If not logged in,
                a valid `auth_token` can be passed in as a string.
        """
        path = f"{self.endpoint}/api/datasets"
        if use_auth_token:
            if isinstance(use_auth_token, str):
                if not self._is_valid_token(use_auth_token):
                    raise ValueError("Invalid token passed!")
                token = use_auth_token
            else:
                token = HfFolder.get_token()
                if token is None:
                    raise EnvironmentError(
                        "You need to provide a `token` to `use_auth_token` or be logged in to Hugging Face with "
                        "`huggingface-cli login`."
                    )
        headers = {"authorization": f"Bearer {token}"} if use_auth_token else None
        params = {}
        if filter is not None:
            if isinstance(filter, DatasetFilter):
                params = self._unpack_dataset_filter(filter)
            else:
                params.update({"filter": filter})
        if author is not None:
            params.update({"author": author})
        if search is not None:
            params.update({"search": search})
        if sort is not None:
            params.update({"sort": sort})
        if direction is not None:
            params.update({"direction": direction})
        if limit is not None:
            params.update({"limit": limit})
        if full is not None:
            if full:
                params.update({"full": True})
<<<<<<< HEAD
        if cardData is not None:
            if cardData:
                params.update({"cardData": True})
        r = requests.get(path, params=params)
=======
        r = requests.get(path, headers=headers, params=params)
>>>>>>> df18b714
        r.raise_for_status()
        d = r.json()
        return [DatasetInfo(**x) for x in d]

    def _unpack_dataset_filter(self, dataset_filter: DatasetFilter):
        """
        Unpacks a `DatasetFilter` into something readable for `list_datasets`
        """
        dataset_str = ""

        # Handling author
        if dataset_filter.author is not None:
            dataset_str = f"{dataset_filter.author}/"

        # Handling dataset_name
        if dataset_filter.dataset_name is not None:
            dataset_str += dataset_filter.dataset_name

        filter_tuple = []
        data_attributes = [
            "benchmark",
            "language_creators",
            "languages",
            "multilinguality",
            "size_categories",
            "task_categories",
            "task_ids",
        ]

        for attr in data_attributes:
            curr_attr = getattr(dataset_filter, attr)
            if curr_attr is not None:
                if not isinstance(curr_attr, (list, tuple)):
                    curr_attr = [curr_attr]
                for data in curr_attr:
                    if f"{attr}:" not in data:
                        data = f"{attr}:{data}"
                    filter_tuple.append(data)

        query_dict = {}
        if dataset_str is not None:
            query_dict["search"] = dataset_str
        query_dict["filter"] = tuple(filter_tuple)
        return query_dict

    def list_metrics(self) -> List[MetricInfo]:
        """
        Get the public list of all the metrics on huggingface.co
        """
        path = f"{self.endpoint}/api/metrics"
        params = {}
        r = requests.get(path, params=params)
        r.raise_for_status()
        d = r.json()
        return [MetricInfo(**x) for x in d]

    def model_info(
        self,
        repo_id: str,
        revision: Optional[str] = None,
        token: Optional[str] = None,
        timeout: Optional[float] = None,
    ) -> ModelInfo:
        """
        Get info on one specific model on huggingface.co

        Model can be private if you pass an acceptable token or are logged in.
        """
        if token is None:
            token = HfFolder.get_token()

        path = (
            f"{self.endpoint}/api/models/{repo_id}"
            if revision is None
            else f"{self.endpoint}/api/models/{repo_id}/revision/{revision}"
        )
        headers = {"authorization": f"Bearer {token}"} if token is not None else None
        r = requests.get(path, headers=headers, timeout=timeout)
        r.raise_for_status()
        d = r.json()
        return ModelInfo(**d)

    def list_repo_files(
        self,
        repo_id: str,
        revision: Optional[str] = None,
        repo_type: Optional[str] = None,
        token: Optional[str] = None,
        timeout: Optional[float] = None,
    ) -> List[str]:
        """
        Get the list of files in a given repo.
        """
        if repo_type is None or repo_type == "model":
            info = self.model_info(
                repo_id, revision=revision, token=token, timeout=timeout
            )
        elif repo_type == "dataset":
            info = self.dataset_info(
                repo_id, revision=revision, token=token, timeout=timeout
            )
        else:
            raise ValueError("Spaces are not available yet.")

        return [f.rfilename for f in info.siblings]

    def list_repos_objs(
        self, token: Optional[str] = None, organization: Optional[str] = None
    ) -> List[RepoObj]:
        """
        Deprecated

        HuggingFace git-based system, used for models, datasets, and spaces.

        Call HF API to list all stored files for user (or one of their organizations).
        """
        warnings.warn(
            "This method has been deprecated and will be removed in a future version."
            "You can achieve the same result by listing your repos then listing their respective files."
        )

        if token is None:
            token = HfFolder.get_token()
        if token is None:
            raise ValueError(
                "You need to pass a valid `token` or login by using `huggingface-cli login`"
            )

        path = f"{self.endpoint}/api/repos/ls"
        params = {"organization": organization} if organization is not None else None
        r = requests.get(
            path, params=params, headers={"authorization": f"Bearer {token}"}
        )
        r.raise_for_status()
        d = r.json()
        return [RepoObj(**x) for x in d]

    def dataset_info(
        self,
        repo_id: str,
        revision: Optional[str] = None,
        token: Optional[str] = None,
        timeout: Optional[float] = None,
    ) -> DatasetInfo:
        """
        Get info on one specific dataset on huggingface.co

        Dataset can be private if you pass an acceptable token.
        """
        path = (
            f"{self.endpoint}/api/datasets/{repo_id}"
            if revision is None
            else f"{self.endpoint}/api/datasets/{repo_id}/revision/{revision}"
        )
        headers = {"authorization": f"Bearer {token}"} if token is not None else None
        params = {"full": "true"}
        r = requests.get(path, headers=headers, params=params, timeout=timeout)
        r.raise_for_status()
        d = r.json()
        return DatasetInfo(**d)

    def _is_valid_token(self, token: str):
        """
        Determines whether `token` is a valid token or not.
        """
        try:
            self.whoami(token=token)
            return True
        except HTTPError:
            return False

    def create_repo(
        self,
        name: str,
        token: Optional[str] = None,
        organization: Optional[str] = None,
        private: Optional[bool] = None,
        repo_type: Optional[str] = None,
        exist_ok=False,
        lfsmultipartthresh: Optional[int] = None,
        space_sdk: Optional[str] = None,
    ) -> str:
        """
        HuggingFace git-based system, used for models, datasets, and spaces.

        Call HF API to create a whole repo.

        Params:
            private: Whether the model repo should be private (requires a paid huggingface.co account)

            repo_type: Set to :obj:`"dataset"` or :obj:`"space"` if uploading to a dataset or space, :obj:`None` or :obj:`"model"` if uploading to a model. Default is :obj:`None`.

            exist_ok: Do not raise an error if repo already exists

            lfsmultipartthresh: Optional: internal param for testing purposes.

            space_sdk: Choice of SDK to use if repo_type is "space". Can be "streamlit", "gradio", or "static".

        Returns:
            URL to the newly created repo.
        """
        path = f"{self.endpoint}/api/repos/create"
        if token is None:
            token = HfFolder.get_token()
            if token is None:
                raise EnvironmentError(
                    "You need to provide a `token` or be logged in to Hugging Face with "
                    "`huggingface-cli login`."
                )
        elif not self._is_valid_token(token):
            if self._is_valid_token(name):
                warnings.warn(
                    "`create_repo` now takes `token` as an optional positional argument. "
                    "Be sure to adapt your code!",
                    FutureWarning,
                )
                token, name = name, token
            else:
                raise ValueError("Invalid token passed!")

        checked_name = repo_type_and_id_from_hf_id(name)

        if (
            repo_type is not None
            and checked_name[0] is not None
            and repo_type != checked_name[0]
        ):
            raise ValueError(
                f"""Passed `repo_type` and found `repo_type` are not the same ({repo_type}, {checked_name[0]}).
            Please make sure you are expecting the right type of repository to exist."""
            )

        if (
            organization is not None
            and checked_name[1] is not None
            and organization != checked_name[1]
        ):
            raise ValueError(
                f"""Passed `organization` and `name` organization are not the same ({organization}, {checked_name[1]}).
            Please either include the organization in only `name` or the `organization` parameter, such as `api.create_repo({checked_name[0]}, organization={organization})` or `api.create_repo({checked_name[1]}/{checked_name[2]})`"""
            )

        repo_type = repo_type or checked_name[0]
        organization = organization or checked_name[1]
        name = checked_name[2]

        if repo_type not in REPO_TYPES:
            raise ValueError("Invalid repo type")

        json = {"name": name, "organization": organization, "private": private}
        if repo_type is not None:
            json["type"] = repo_type
        if repo_type == "space":
            if space_sdk is None:
                raise ValueError(
                    "No space_sdk provided. `create_repo` expects space_sdk to be one of "
                    f"{SPACES_SDK_TYPES} when repo_type is 'space'`"
                )
            if space_sdk not in SPACES_SDK_TYPES:
                raise ValueError(
                    f"Invalid space_sdk. Please choose one of {SPACES_SDK_TYPES}."
                )
            json["sdk"] = space_sdk
        if space_sdk is not None and repo_type != "space":
            warnings.warn(
                "Ignoring provided space_sdk because repo_type is not 'space'."
            )

        if lfsmultipartthresh is not None:
            json["lfsmultipartthresh"] = lfsmultipartthresh
        r = requests.post(
            path,
            headers={"authorization": f"Bearer {token}"},
            json=json,
        )

        try:
            r.raise_for_status()
        except HTTPError as err:
            if not (exist_ok and err.response.status_code == 409):
                try:
                    additional_info = r.json().get("error", None)
                    if additional_info:
                        new_err = f"{err.args[0]} - {additional_info}"
                        err.args = (new_err,) + err.args[1:]
                except ValueError:
                    pass

                raise err

        d = r.json()
        return d["url"]

    def delete_repo(
        self,
        name: str,
        token: Optional[str] = None,
        organization: Optional[str] = None,
        repo_type: Optional[str] = None,
    ):
        """
        HuggingFace git-based system, used for models, datasets, and spaces.

        Call HF API to delete a whole repo.

        CAUTION(this is irreversible).
        """
        path = f"{self.endpoint}/api/repos/delete"
        if token is None:
            token = HfFolder.get_token()
            if token is None:
                raise EnvironmentError(
                    "You need to provide a `token` or be logged in to Hugging Face with "
                    "`huggingface-cli login`."
                )
        elif not self._is_valid_token(token):
            if self._is_valid_token(name):
                warnings.warn(
                    "`delete_repo` now takes `token` as an optional positional argument. "
                    "Be sure to adapt your code!",
                    FutureWarning,
                )
                token, name = name, token
            else:
                raise ValueError("Invalid token passed!")

        checked_name = repo_type_and_id_from_hf_id(name)

        if (
            repo_type is not None
            and checked_name[0] is not None
            and repo_type != checked_name[0]
        ):
            raise ValueError(
                f"""Passed `repo_type` and found `repo_type` are not the same ({repo_type}, {checked_name[0]}).
            Please make sure you are expecting the right type of repository to exist."""
            )

        if (
            organization is not None
            and checked_name[1] is not None
            and organization != checked_name[1]
        ):
            raise ValueError(
                f"""Passed `organization` and `name` organization are not the same ({organization}, {checked_name[1]}).
            Please either include the organization in only `name` or the `organization` parameter, such as `api.create_repo({checked_name[0]}, organization={organization})` or `api.create_repo({checked_name[1]}/{checked_name[2]})`"""
            )

        repo_type = repo_type or checked_name[0]
        organization = organization or checked_name[1]
        name = checked_name[2]

        if repo_type not in REPO_TYPES:
            raise ValueError("Invalid repo type")

        json = {"name": name, "organization": organization}
        if repo_type is not None:
            json["type"] = repo_type

        r = requests.delete(
            path,
            headers={"authorization": f"Bearer {token}"},
            json=json,
        )
        r.raise_for_status()

    def update_repo_visibility(
        self,
        name: str,
        private: bool,
        token: Optional[str] = None,
        organization: Optional[str] = None,
        repo_type: Optional[str] = None,
    ) -> Dict[str, bool]:
        """
        Update the visibility setting of a repository.
        """
        if repo_type not in REPO_TYPES:
            raise ValueError("Invalid repo type")

        if token is None:
            token = HfFolder.get_token()
            if token is None:
                raise EnvironmentError(
                    "You need to provide a `token` or be logged in to Hugging Face with "
                    "`huggingface-cli login`."
                )
        elif not self._is_valid_token(token):
            if self._is_valid_token(name):
                warnings.warn(
                    "`update_repo_visibility` now takes `token` as an optional positional argument. "
                    "Be sure to adapt your code!",
                    FutureWarning,
                )
                token, name, private = name, private, token
            else:
                raise ValueError("Invalid token passed!")

        if organization is None:
            namespace = self.whoami(token)["name"]
        else:
            namespace = organization

        path_prefix = f"{self.endpoint}/api/"
        if repo_type in REPO_TYPES_URL_PREFIXES:
            path_prefix += REPO_TYPES_URL_PREFIXES[repo_type]

        path = f"{path_prefix}{namespace}/{name}/settings"

        json = {"private": private}

        r = requests.put(
            path,
            headers={"authorization": f"Bearer {token}"},
            json=json,
        )
        r.raise_for_status()
        return r.json()

    def upload_file(
        self,
        path_or_fileobj: Union[str, bytes, IO],
        path_in_repo: str,
        repo_id: str,
        token: Optional[str] = None,
        repo_type: Optional[str] = None,
        revision: Optional[str] = None,
        identical_ok: bool = True,
    ) -> str:
        """
        Upload a local file (up to 5GB) to the given repo. The upload is done through a HTTP post request, and
        doesn't require git or git-lfs to be installed.

        Params:
            path_or_fileobj (``str``, ``bytes``, or ``IO``):
                Path to a file on the local machine or binary data stream / fileobj / buffer.

            path_in_repo (``str``):
                Relative filepath in the repo, for example: :obj:`"checkpoints/1fec34a/weights.bin"`

            repo_id (``str``):
                The repository to which the file will be uploaded, for example: :obj:`"username/custom_transformers"`

            token (``str``):
                Authentication token, obtained with :function:`HfApi.login` method. Will default to the stored token.

            repo_type (``str``, Optional):
                Set to :obj:`"dataset"` or :obj:`"space"` if uploading to a dataset or space, :obj:`None` or :obj:`"model"` if uploading to a model. Default is :obj:`None`.

            revision (``str``, Optional):
                The git revision to commit from. Defaults to the :obj:`"main"` branch.

            identical_ok (``bool``, defaults to ``True``):
                When set to false, will raise an HTTPError when the file you're trying to upload already exists on the hub
                and its content did not change.

        Returns:
            ``str``: The URL to visualize the uploaded file on the hub

        Raises:
            :class:`ValueError`: if some parameter value is invalid

            :class:`requests.HTTPError`: if the HuggingFace API returned an error

        Examples:
            >>> with open("./local/filepath", "rb") as fobj:
            ...     upload_file(
            ...         path_or_fileobj=fileobj,
            ...         path_in_repo="remote/file/path.h5",
            ...         repo_id="username/my-dataset",
            ...         repo_type="datasets",
            ...         token="my_token",
            ...    )
            "https://huggingface.co/datasets/username/my-dataset/blob/main/remote/file/path.h5"

            >>> upload_file(
            ...     path_or_fileobj=".\\\\local\\\\file\\\\path",
            ...     path_in_repo="remote/file/path.h5",
            ...     repo_id="username/my-model",
            ...     token="my_token",
            ... )
            "https://huggingface.co/username/my-model/blob/main/remote/file/path.h5"


        """
        if repo_type not in REPO_TYPES:
            raise ValueError(f"Invalid repo type, must be one of {REPO_TYPES}")

        if token is None:
            token = HfFolder.get_token()
            if token is None:
                raise EnvironmentError(
                    "You need to provide a `token` or be logged in to Hugging Face with "
                    "`huggingface-cli login`."
                )
        elif not self._is_valid_token(token):
            if self._is_valid_token(path_or_fileobj):
                warnings.warn(
                    "`upload_file` now takes `token` as an optional positional argument. "
                    "Be sure to adapt your code!",
                    FutureWarning,
                )
                token, path_or_fileobj, path_in_repo, repo_id = (
                    path_or_fileobj,
                    path_in_repo,
                    repo_id,
                    token,
                )
            else:
                raise ValueError("Invalid token passed!")

        # Validate path_or_fileobj
        if isinstance(path_or_fileobj, str):
            path_or_fileobj = os.path.normpath(os.path.expanduser(path_or_fileobj))
            if not os.path.isfile(path_or_fileobj):
                raise ValueError(f"Provided path: '{path_or_fileobj}' is not a file")
        elif not isinstance(path_or_fileobj, (RawIOBase, BufferedIOBase, bytes)):
            # ^^ Test from: https://stackoverflow.com/questions/44584829/how-to-determine-if-file-is-opened-in-binary-or-text-mode
            raise ValueError(
                "path_or_fileobj must be either an instance of str or BinaryIO. "
                "If you passed a fileobj, make sure you've opened the file in binary mode."
            )

        # Normalize path separators and strip leading slashes
        if not REMOTE_FILEPATH_REGEX.match(path_in_repo):
            raise ValueError(
                "Invalid path_in_repo '{}', path_in_repo must match regex {}".format(
                    path_in_repo, REMOTE_FILEPATH_REGEX.pattern
                )
            )

        if repo_type in REPO_TYPES_URL_PREFIXES:
            repo_id = REPO_TYPES_URL_PREFIXES[repo_type] + repo_id

        revision = revision if revision is not None else "main"

        path = f"{self.endpoint}/api/{repo_id}/upload/{revision}/{path_in_repo}"

        headers = {"authorization": f"Bearer {token}"} if token is not None else None

        if isinstance(path_or_fileobj, str):
            with open(path_or_fileobj, "rb") as bytestream:
                r = requests.post(path, headers=headers, data=bytestream)
        else:
            r = requests.post(path, headers=headers, data=path_or_fileobj)

        try:
            r.raise_for_status()
        except HTTPError as err:
            if identical_ok and err.response.status_code == 409:
                from .file_download import hf_hub_url

                return hf_hub_url(
                    repo_id, path_in_repo, revision=revision, repo_type=repo_type
                )
            else:
                raise err

        d = r.json()
        return d["url"]

    def delete_file(
        self,
        path_in_repo: str,
        repo_id: str,
        token: Optional[str] = None,
        repo_type: Optional[str] = None,
        revision: Optional[str] = None,
    ):
        """
        Deletes a file in the given repo.

        Params:
            path_in_repo (``str``):
                Relative filepath in the repo, for example: :obj:`"checkpoints/1fec34a/weights.bin"`

            repo_id (``str``):
                The repository from which the file will be deleted, for example: :obj:`"username/custom_transformers"`

            token (``str``):
                Authentication token, obtained with :function:`HfApi.login` method. Will default to the stored token.

            repo_type (``str``, Optional):
                Set to :obj:`"dataset"` or :obj:`"space"` if the file is in a dataset or space, :obj:`None` or :obj:`"model"` if in a model. Default is :obj:`None`.

            revision (``str``, Optional):
                The git revision to commit from. Defaults to the :obj:`"main"` branch.

        Raises:
            :class:`ValueError`: if some parameter value is invalid

            :class:`requests.HTTPError`: if the HuggingFace API returned an error

        """
        if repo_type not in REPO_TYPES:
            raise ValueError(f"Invalid repo type, must be one of {REPO_TYPES}")

        if token is None:
            token = HfFolder.get_token()
            if token is None:
                raise EnvironmentError(
                    "You need to provide a `token` or be logged in to Hugging Face with "
                    "`huggingface-cli login`."
                )

        # Normalize path separators and strip leading slashes
        if not REMOTE_FILEPATH_REGEX.match(path_in_repo):
            raise ValueError(
                "Invalid path_in_repo '{}', path_in_repo must match regex {}".format(
                    path_in_repo, REMOTE_FILEPATH_REGEX.pattern
                )
            )

        if repo_type in REPO_TYPES_URL_PREFIXES:
            repo_id = REPO_TYPES_URL_PREFIXES[repo_type] + repo_id

        revision = revision if revision is not None else "main"

        path = f"{self.endpoint}/api/{repo_id}/delete/{revision}/{path_in_repo}"

        headers = {"authorization": f"Bearer {token}"}
        r = requests.delete(path, headers=headers)

        r.raise_for_status()

    def get_full_repo_name(
        self,
        model_id: str,
        organization: Optional[str] = None,
        token: Optional[str] = None,
    ):
        """
        Returns the repository name for a given model ID and optional organization.

        Args:
            model_id (``str``):
                The name of the model.
            organization (``str``, `optional`):
                If passed, the repository name will be in the organization namespace instead of the
                user namespace.
            token (``str``, `optional`):
                The Hugging Face authentication token

        Returns:
            ``str``: The repository name in the user's namespace ({username}/{model_id}) if no
            organization is passed, and under the organization namespace ({organization}/{model_id})
            otherwise.
        """
        if organization is None:
            if "/" in model_id:
                username = model_id.split("/")[0]
            else:
                username = self.whoami(token=token)["name"]
            return f"{username}/{model_id}"
        else:
            return f"{organization}/{model_id}"


class HfFolder:
    path_token = expanduser("~/.huggingface/token")

    @classmethod
    def save_token(cls, token):
        """
        Save token, creating folder as needed.
        """
        os.makedirs(os.path.dirname(cls.path_token), exist_ok=True)
        with open(cls.path_token, "w+") as f:
            f.write(token)

    @classmethod
    def get_token(cls):
        """
        Get token or None if not existent.
        """
        try:
            with open(cls.path_token, "r") as f:
                return f.read()
        except FileNotFoundError:
            pass

    @classmethod
    def delete_token(cls):
        """
        Delete token. Do not fail if token does not exist.
        """
        try:
            os.remove(cls.path_token)
        except FileNotFoundError:
            pass


api = HfApi()

login = api.login
logout = api.logout
whoami = api.whoami

list_models = api.list_models
model_info = api.model_info
list_repo_files = api.list_repo_files
list_repos_objs = api.list_repos_objs

list_datasets = api.list_datasets
dataset_info = api.dataset_info

list_metrics = api.list_metrics

get_model_tags = api.get_model_tags
get_dataset_tags = api.get_dataset_tags

create_repo = api.create_repo
delete_repo = api.delete_repo
update_repo_visibility = api.update_repo_visibility
upload_file = api.upload_file
delete_file = api.delete_file
get_full_repo_name = api.get_full_repo_name<|MERGE_RESOLUTION|>--- conflicted
+++ resolved
@@ -639,13 +639,9 @@
                 del params["full"]
         if fetch_config is not None:
             params.update({"config": fetch_config})
-<<<<<<< HEAD
         if cardData is not None:
             params.update({"cardData": cardData})
         r = requests.get(path, params=params)
-=======
-        r = requests.get(path, headers=headers, params=params)
->>>>>>> df18b714
         r.raise_for_status()
         d = r.json()
         return [ModelInfo(**x) for x in d]
@@ -831,14 +827,10 @@
         if full is not None:
             if full:
                 params.update({"full": True})
-<<<<<<< HEAD
         if cardData is not None:
             if cardData:
                 params.update({"cardData": True})
         r = requests.get(path, params=params)
-=======
-        r = requests.get(path, headers=headers, params=params)
->>>>>>> df18b714
         r.raise_for_status()
         d = r.json()
         return [DatasetInfo(**x) for x in d]
