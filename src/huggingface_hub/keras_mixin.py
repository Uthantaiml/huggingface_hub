--- conflicted
+++ resolved
@@ -296,56 +296,40 @@
     include_optimizer: Optional[bool] = False,
     plot_model: Optional[bool] = True,
     task_name: Optional[str] = None,
-<<<<<<< HEAD
     multiple_model_save_args: Optional[Dict] = None,
     **model_save_kwargs,
 ):
-    """Saves a Keras model to save_directory in SavedModel format. Use this if you're using the Functional or Sequential APIs.
-
-    model:
-        The Keras model or dictionary of multiple models you'd like to save. The model(s) must be compiled and built. If multiple models are pushed, each key in dictionary should be an identifier of model and value should be model.
-    save_directory (:obj:`str`):
-        Specify directory in which you want to save the Keras model.
-    config (:obj:`dict`, `optional`):
-        Configuration object to be saved alongside the model weights. If multiple models are pushed, should be a dictionary of dictionaries with each key being model identifier and values being that model's config.
-    include_optimizer(:obj:`bool`, `optional`):
-        Whether or not to include optimizer in serialization.
-    task_name (:obj:`str`, `optional`):
-        Name of the task the model was trained on. See the available tasks at https://github.com/huggingface/huggingface_hub/blob/main/js/src/lib/interfaces/Types.ts.
-    plot_model (:obj:`bool`):
-        Setting this to `True` will plot the model and put it in the model card. Requires graphviz and pydot to be installed.
-    multiple_model_save_args (:obj:`dict`, `optional`):
-        Model save parameters as dictionary, where keys are model identifiers and values are dictionary of parameters.
-    model_save_kwargs(:obj:`dict`, `optional`):
-        model_save_kwargs will be passed to tf.keras.models.save_model() when saving only one model.
-=======
-    **model_save_kwargs,
-):
     """
     Saves a Keras model to save_directory in SavedModel format. Use this if
     you're using the Functional or Sequential APIs.
 
     Args:
-        model (`Keras.Model`):
+        model (`Keras.Model` or `dict`):
             The [Keras
             model](https://www.tensorflow.org/api_docs/python/tf/keras/Model)
-            you'd like to save. The model must be compiled and built.
+            or dictionary of models you'd like to save. The model(s) must be compiled
+            and built.
         save_directory (`str`):
             Specify directory in which you want to save the Keras model.
         config (`dict`, *optional*):
-            Configuration object to be saved alongside the model weights.
+            Configuration object to be saved alongside the model weights. If multiple
+            models are pushed, should be a dictionary of dictionaries with each
+            key being the model identifier and values being dictionary of configuration of
+            those models.
         include_optimizer(`bool`, *optional*, defaults to `False`):
             Whether or not to include optimizer in serialization.
         plot_model (`bool`, *optional*, defaults to `True`):
             Setting this to `True` will plot the model and put it in the model
             card. Requires graphviz and pydot to be installed.
+        multiple_model_save_args (`dict`, *optional*):
+            Model save parameters as dictionary, where keys are model identifiers
+            and values are dictionary of parameters.
         task_name (`str`, *optional*):
             Name of the task the model was trained on. Available tasks
             [here](https://github.com/huggingface/hub-docs/blob/main/js/src/lib/interfaces/Types.ts).
         model_save_kwargs(`dict`, *optional*):
             model_save_kwargs will be passed to
             [`tf.keras.models.save_model()`](https://www.tensorflow.org/api_docs/python/tf/keras/models/save_model).
->>>>>>> c2db969a
     """
     if is_tf_available():
         import tensorflow as tf
@@ -364,7 +348,6 @@
         with open(path, "w") as f:
             json.dump(config, f)
 
-<<<<<<< HEAD
     # if multiple models are passed by a dictionary
     if isinstance(model, dict):
         for model_name in model.keys():
@@ -399,12 +382,6 @@
             **model_save_kwargs,
         )
     _create_model_card(model, save_directory, plot_model, task_name)
-=======
-    _create_model_card(model, save_directory, plot_model, task_name)
-    tf.keras.models.save_model(
-        model, save_directory, include_optimizer=include_optimizer, **model_save_kwargs
-    )
->>>>>>> c2db969a
 
 
 def from_pretrained_keras(*args, **kwargs):
@@ -482,10 +459,7 @@
     include_optimizer: Optional[bool] = False,
     task_name: Optional[str] = None,
     plot_model: Optional[bool] = True,
-<<<<<<< HEAD
     multiple_model_save_args: Optional[Dict] = None,
-=======
->>>>>>> c2db969a
     **model_save_kwargs,
 ):
     """
@@ -493,54 +467,11 @@
     local clone of the repo in `repo_path_or_name`.
 
     Parameters:
-<<<<<<< HEAD
-        model:
-            The Keras model or dictionary of multiple models you'd like to push to the hub. The model(s) must be compiled and built. If multiple models are pushed, each key in dictionary should be an identifier of model and value should be model.
-        repo_path_or_name (:obj:`str`, `optional`):
-            Can either be a repository name for your model or tokenizer in the Hub or a path to a local folder (in
-            which case the repository will have the name of that local folder). If not specified, will default to
-            the name given by :obj:`repo_url` and a local directory with that name will be created.
-        repo_url (:obj:`str`, `optional`):
-            Specify this in case you want to push to an existing repository in the hub. If unspecified, a new
-            repository will be created in your namespace (unless you specify an :obj:`organization`) with
-            :obj:`repo_name`.
-        log_dir (:obj:`str`, `optional`):
-            TensorBoard logging directory to be pushed. The Hub automatically hosts
-            and displays a TensorBoard instance if log files are included in the repository.
-        commit_message (:obj:`str`, `optional`):
-            Message to commit while pushing. Will default to :obj:`"add model"`.
-        organization (:obj:`str`, `optional`):
-            Organization in which you want to push your model or tokenizer (you must be a member of this
-            organization).
-        private (:obj:`bool`, `optional`):
-            Whether or not the repository created should be private.
-        api_endpoint (:obj:`str`, `optional`):
-            The API endpoint to use when pushing the model to the hub.
-        use_auth_token (:obj:`bool` or :obj:`str`, `optional`):
-            The token to use as HTTP bearer authorization for remote files. If :obj:`True`, will use the token
-            generated when running :obj:`transformers-cli login` (stored in :obj:`~/.huggingface`). Will default to
-            :obj:`True`.
-        git_user (``str``, `optional`):
-            will override the ``git config user.name`` for committing and pushing files to the hub.
-        git_email (``str``, `optional`):
-            will override the ``git config user.email`` for committing and pushing files to the hub.
-        config (:obj:`dict`, `optional`):
-            Configuration object to be saved alongside the model weights. If multiple models are pushed, should be a dictionary of dictionaries with each key being model identifier and values being that model's config.
-        include_optimizer (:obj:`bool`, `optional`):
-            Whether or not to include optimizer during serialization.
-        task_name (:obj:`str`, `optional`):
-            Name of the task the model was trained on. See the available tasks at https://github.com/huggingface/huggingface_hub/blob/main/js/src/lib/interfaces/Types.ts.
-        plot_model (:obj:`bool`):
-            Setting this to `True` will plot the model and put it in the model card. Requires graphviz and pydot to be installed.
-        multiple_model_save_args (:obj:`dict`, `optional`):
-            Model save parameters as dictionary, where keys are model identifiers and values are dictionary of parameters.
-        model_save_kwargs (:obj:`dict`, `optional`):
-            model_save_kwargs will be passed to tf.keras.models.save_model() when saving only one model.
-=======
-        model (`Keras.Model`):
+        model (`Keras.Model` or `dict`):
             The [Keras
             model](`https://www.tensorflow.org/api_docs/python/tf/keras/Model`)
-            you'd like to push to the Hub. The model must be compiled and built.
+            or dictionary of multiple models you'd like to push to the Hub. 
+            The model(s) must be compiled and built.
         repo_path_or_name (`str`, *optional*):
             Can either be a repository name for your model or tokenizer in the
             Hub or a path to a local folder (in which case the repository will
@@ -575,7 +506,10 @@
             will override the `git config user.email` for committing and pushing
             files to the Hub.
         config (`dict`, *optional*):
-            Configuration object to be saved alongside the model weights.
+            Configuration object to be saved alongside the model weights. If 
+            multiple models are pushed, should be a dictionary of dictionaries 
+            with each key being model identifier and values being that model's 
+            config.
         include_optimizer (`bool`, *optional*, defaults to `False`):
             Whether or not to include optimizer during serialization.
         task_name (`str`, *optional*):
@@ -584,10 +518,12 @@
         plot_model (`bool`, *optional*, defaults to `True`):
             Setting this to `True` will plot the model and put it in the model
             card. Requires graphviz and pydot to be installed.
+        multiple_model_save_args (`dict`, *optional*):
+            Model save parameters as dictionary, where keys are model identifiers and
+             values are dictionary of parameters.
         model_save_kwargs(`dict`, *optional*):
             model_save_kwargs will be passed to
             [`tf.keras.models.save_model()`](https://www.tensorflow.org/api_docs/python/tf/keras/models/save_model).
->>>>>>> c2db969a
 
     Returns:
         The url of the commit of your model in the given repository.
@@ -635,7 +571,6 @@
     )
     repo.git_pull(rebase=True)
 
-<<<<<<< HEAD
     if isinstance(model, dict):
         save_pretrained_keras(
             model,
@@ -656,17 +591,6 @@
             task_name=task_name,
             **model_save_kwargs,
         )
-=======
-    save_pretrained_keras(
-        model,
-        repo_path_or_name,
-        config=config,
-        include_optimizer=include_optimizer,
-        plot_model=plot_model,
-        task_name=task_name,
-        **model_save_kwargs,
-    )
->>>>>>> c2db969a
 
     if log_dir is not None:
         if os.path.exists(f"{repo_path_or_name}/logs"):
